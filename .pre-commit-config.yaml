repos:
  - repo: https://github.com/pre-commit/pre-commit-hooks
    rev: v5.0.0
    hooks:
      - id: trailing-whitespace
      - id: end-of-file-fixer
      - id: check-yaml
      - id: check-added-large-files
      - id: check-merge-conflict
      - id: check-yaml
      - id: check-added-large-files
      - id: check-json
      - id: pretty-format-json
        args:
          - "--autofix"
          - "--indent=4"


  - repo: https://github.com/adrienverge/yamllint.git
    rev: v1.33.0
    hooks:
      - id: yamllint
        args: [-s, .]
        types: [yaml]
        files: \.(yaml|yml)$

  - repo: local
    hooks:
      - id: gofmt
        name: gofmt
        description: Formats Go code using 'go fmt'
        entry: make gofmt
        language: system
        types: [go]
        pass_filenames: false
        always_run: true

      - id: gosec
        name: gosec
        description: Inspects source code for security problems by scanning the Go AST
        entry: make gosec
        language: system
        types: [go]
        pass_filenames: false

      - id: go-vet
        name: go-vet
        description: Reports suspicious constructs in Go code that may indicate bugs
        entry: make govet
        language: system
        types: [go]
        pass_filenames: false

      - id: goerrcheck
        name: goerrcheck
        description: Finds unchecked errors in Go code that could lead to error handling bugs
        entry: make goerrcheck
        language: system
        types: [go]
        pass_filenames: false

      - id: golangci
        name: golangci
        description: Run all linters and formatters configured in .golangci.yaml
        entry: make golangci
        language: system
        types: [go]
        pass_filenames: false

  - repo: https://github.com/hadolint/hadolint
    rev: v2.13.1-beta
    hooks:
      - id: hadolint-docker
        name: hadolint
        args: [--failure-threshold=error]

  - repo: local
    hooks:
      - id: trufflehog
        name: TruffleHog
        description: Detect secrets in your data.
<<<<<<< HEAD
        entry: bash -c 'trufflehog git file://. --since-commit HEAD --results=verified,unknown --fail --no-update'
=======
        entry: bash -c 'trufflehog git file://. --since-commit HEAD --no-update --results=verified,unknown --fail'
>>>>>>> 0883b4b9
        language: system
        stages: ["pre-commit", "pre-push"]<|MERGE_RESOLUTION|>--- conflicted
+++ resolved
@@ -79,10 +79,6 @@
       - id: trufflehog
         name: TruffleHog
         description: Detect secrets in your data.
-<<<<<<< HEAD
-        entry: bash -c 'trufflehog git file://. --since-commit HEAD --results=verified,unknown --fail --no-update'
-=======
         entry: bash -c 'trufflehog git file://. --since-commit HEAD --no-update --results=verified,unknown --fail'
->>>>>>> 0883b4b9
         language: system
         stages: ["pre-commit", "pre-push"]